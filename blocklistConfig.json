{
  "conf": [
    {
      "vname": "Prevent bypass",
      "format": "domains",
      "group": "parentalcontrol",
      "subg": "bypass-methods",
      "url": "https://raw.githubusercontent.com/nextdns/metadata/master/parentalcontrol/bypass-methods",
      "pack": []
    },
    {
      "vname": "Safesearch-only",
      "format": "wildcard",
      "group": "parentalcontrol",
      "subg": "safesearch",
      "url": "https://raw.githubusercontent.com/nextdns/metadata/master/parentalcontrol/safesearch-not-supported",
      "pack": []
    },
    {
      "vname": "Dating (olbat)",
      "format": "domains",
      "group": "parentalcontrol",
      "subg": "dating",
      "url": "https://raw.githubusercontent.com/olbat/ut1-blacklists/master/blacklists/dating/domains",
      "pack": []
    },
    {
      "vname": "Gambling (olbat)",
      "format": "domains",
      "group": "parentalcontrol",
      "subg": "gambling",
      "url": "https://raw.githubusercontent.com/olbat/ut1-blacklists/master/blacklists/gambling/domains",
      "pack": []
    },
    {
      "vname": "Gambling (Sinfonietta)",
      "format": "hosts",
      "group": "parentalcontrol",
      "subg": "gambling",
      "url": "https://raw.githubusercontent.com/Sinfonietta/hostfiles/master/gambling-hosts",
      "pack": []
    },
    {
      "vname": "Torrents (DHT-nodes)",
      "format": "wildcard",
      "group": "parentalcontrol",
      "subg": "piracy",
      "url": "https://raw.githubusercontent.com/nextdns/piracy-blocklists/master/dht-bootstrap-nodes",
      "pack": []
    },
    {
      "vname": "File hosting",
      "format": "wildcard",
      "group": "parentalcontrol",
      "subg": "piracy",
      "url": "https://raw.githubusercontent.com/nextdns/piracy-blocklists/master/file-hosting",
      "pack": []
    },
    {
      "vname": "Proxies",
      "format": "wildcard",
      "group": "parentalcontrol",
      "subg": "piracy",
      "url": "https://raw.githubusercontent.com/nextdns/piracy-blocklists/master/proxies",
      "pack": []
    },
    {
      "vname": "Streaming Audio",
      "format": "wildcard",
      "group": "parentalcontrol",
      "subg": "piracy",
      "url": "https://raw.githubusercontent.com/nextdns/piracy-blocklists/master/streaming-audio",
      "pack": []
    },
    {
      "vname": "Streaming Video",
      "format": "wildcard",
      "group": "parentalcontrol",
      "subg": "piracy",
      "url": "https://raw.githubusercontent.com/nextdns/piracy-blocklists/master/streaming-video",
      "pack": []
    },
    {
      "vname": "Torrent Clients",
      "format": "wildcard",
      "group": "parentalcontrol",
      "subg": "piracy",
      "url": "https://raw.githubusercontent.com/nextdns/piracy-blocklists/master/torrent-clients",
      "pack": []
    },
    {
      "vname": "Torrent Trackers",
      "format": "wildcard",
      "group": "parentalcontrol",
      "subg": "piracy",
      "url": "https://raw.githubusercontent.com/nextdns/piracy-blocklists/master/torrent-trackers",
      "pack": []
    },
    {
      "vname": "Torrent Websites",
      "format": "wildcard",
      "group": "parentalcontrol",
      "subg": "piracy",
      "url": "https://raw.githubusercontent.com/nextdns/piracy-blocklists/master/torrent-websites",
      "pack": []
    },
    {
      "vname": "Usenet",
      "format": "wildcard",
      "group": "parentalcontrol",
      "subg": "piracy",
      "url": "https://raw.githubusercontent.com/nextdns/piracy-blocklists/master/usenet",
      "pack": []
    },
    {
      "vname": "Warez",
      "format": "wildcard",
      "group": "parentalcontrol",
      "subg": "piracy",
      "url": "https://raw.githubusercontent.com/nextdns/piracy-blocklists/master/warez",
      "pack": []
    },
    {
      "vname": "Porn (Tiuxo)",
      "format": "wildcard",
      "group": "parentalcontrol",
      "subg": "porn",
      "url": "https://raw.githubusercontent.com/tiuxo/hosts/master/porn",
      "pack": []
    },
    {
      "vname": "Porn (Clefspeare13)",
      "format": "hosts",
      "group": "parentalcontrol",
      "subg": "porn",
<<<<<<< HEAD
      "url": "https://raw.githubusercontent.com/Clefspeare13/pornhosts/master/0.0.0.0/hosts",
      "pack": []
=======
      "url": "https://raw.githubusercontent.com/Clefspeare13/pornhosts/master/download_here/mobile/hosts"
>>>>>>> df89f6fa
    },
    {
      "vname": "Porn (Mahadi Xion)",
      "format": "hosts",
      "group": "parentalcontrol",
      "subg": "porn",
      "url": "https://raw.githubusercontent.com/mhxion/pornaway/master/hosts/porn_sites.txt",
      "pack": []
    },
    {
      "vname": "Porn (Sinfonietta)",
      "format": "hosts",
      "group": "parentalcontrol",
      "subg": "porn",
      "url": "https://raw.githubusercontent.com/Sinfonietta/hostfiles/master/pornography-hosts",
      "pack": []
    },
    {
      "vname": "Social networks (oblat)",
      "format": "wildcard",
      "group": "parentalcontrol",
      "subg": "social-networks",
      "url": "https://raw.githubusercontent.com/olbat/ut1-blacklists/master/blacklists/social_networks/domains",
      "pack": []
    },
    {
      "vname": "9Gag",
      "format": "wildcard",
      "group": "parentalcontrol",
      "subg": "services",
      "url": "https://raw.githubusercontent.com/nextdns/metadata/master/parentalcontrol/services/9gag",
      "pack": []
    },
    {
      "vname": "Amazon",
      "format": "wildcard",
      "group": "parentalcontrol",
      "subg": "services",
      "url": "https://raw.githubusercontent.com/nextdns/metadata/master/parentalcontrol/services/amazon",
      "pack": []
    },
    {
      "vname": "Blizzard",
      "format": "wildcard",
      "group": "parentalcontrol",
      "subg": "services",
      "url": "https://raw.githubusercontent.com/nextdns/metadata/master/parentalcontrol/services/blizzard",
      "pack": []
    },
    {
      "vname": "Daily Motion",
      "format": "wildcard",
      "group": "parentalcontrol",
      "subg": "services",
      "url": "https://raw.githubusercontent.com/nextdns/metadata/master/parentalcontrol/services/dailymotion",
      "pack": []
    },
    {
      "vname": "Discord",
      "format": "wildcard",
      "group": "parentalcontrol",
      "subg": "services",
      "url": "https://raw.githubusercontent.com/nextdns/metadata/master/parentalcontrol/services/discord",
      "pack": []
    },
    {
      "vname": "Disneyplus",
      "format": "wildcard",
      "group": "parentalcontrol",
      "subg": "services",
      "url": "https://raw.githubusercontent.com/nextdns/metadata/master/parentalcontrol/services/disneyplus",
      "pack": []
    },
    {
      "vname": "EBay",
      "format": "wildcard",
      "group": "parentalcontrol",
      "subg": "services",
      "url": "https://raw.githubusercontent.com/nextdns/metadata/master/parentalcontrol/services/ebay",
      "pack": []
    },
    {
      "vname": "Facebook",
      "format": "wildcard",
      "group": "parentalcontrol",
      "subg": "services",
      "url": "https://raw.githubusercontent.com/nextdns/metadata/master/parentalcontrol/services/facebook",
      "pack": []
    },
    {
      "vname": "Fortnite",
      "format": "wildcard",
      "group": "parentalcontrol",
      "subg": "services",
      "url": "https://raw.githubusercontent.com/nextdns/metadata/master/parentalcontrol/services/fortnite",
      "pack": []
    },
    {
      "vname": "Hulu",
      "format": "wildcard",
      "group": "parentalcontrol",
      "subg": "services",
      "url": "https://raw.githubusercontent.com/nextdns/metadata/master/parentalcontrol/services/hulu",
      "pack": []
    },
    {
      "vname": "Imgur",
      "format": "wildcard",
      "group": "parentalcontrol",
      "subg": "services",
      "url": "https://raw.githubusercontent.com/nextdns/metadata/master/parentalcontrol/services/imgur",
      "pack": []
    },
    {
      "vname": "Instagram",
      "format": "wildcard",
      "group": "parentalcontrol",
      "subg": "services",
      "url": "https://raw.githubusercontent.com/nextdns/metadata/master/parentalcontrol/services/instagram",
      "pack": []
    },
    {
      "vname": "League of Legends",
      "format": "wildcard",
      "group": "parentalcontrol",
      "subg": "services",
      "url": "https://raw.githubusercontent.com/nextdns/metadata/master/parentalcontrol/services/leagueoflegends",
      "pack": []
    },
    {
      "vname": "Facebook Messenger",
      "format": "wildcard",
      "group": "parentalcontrol",
      "subg": "services",
      "url": "https://raw.githubusercontent.com/nextdns/metadata/master/parentalcontrol/services/messenger",
      "pack": []
    },
    {
      "vname": "Minecraft",
      "format": "wildcard",
      "group": "parentalcontrol",
      "subg": "services",
      "url": "https://raw.githubusercontent.com/nextdns/metadata/master/parentalcontrol/services/minecraft",
      "pack": []
    },
    {
      "vname": "Netflix",
      "format": "wildcard",
      "group": "parentalcontrol",
      "subg": "services",
      "url": "https://raw.githubusercontent.com/nextdns/metadata/master/parentalcontrol/services/netflix",
      "pack": []
    },
    {
      "vname": "Pinterest",
      "format": "wildcard",
      "group": "parentalcontrol",
      "subg": "services",
      "url": "https://raw.githubusercontent.com/nextdns/metadata/master/parentalcontrol/services/pinterest",
      "pack": []
    },
    {
      "vname": "Reddit",
      "format": "wildcard",
      "group": "parentalcontrol",
      "subg": "services",
      "url": "https://raw.githubusercontent.com/nextdns/metadata/master/parentalcontrol/services/reddit",
      "pack": []
    },
    {
      "vname": "Roblox",
      "format": "wildcard",
      "group": "parentalcontrol",
      "subg": "services",
      "url": "https://raw.githubusercontent.com/nextdns/metadata/master/parentalcontrol/services/roblox",
      "pack": []
    },
    {
      "vname": "Skype",
      "format": "wildcard",
      "group": "parentalcontrol",
      "subg": "services",
      "url": "https://raw.githubusercontent.com/nextdns/metadata/master/parentalcontrol/services/skype",
      "pack": []
    },
    {
      "vname": "Snapchat",
      "format": "wildcard",
      "group": "parentalcontrol",
      "subg": "services",
      "url": "https://raw.githubusercontent.com/nextdns/metadata/master/parentalcontrol/services/snapchat",
      "pack": []
    },
    {
      "vname": "Spotify",
      "format": "wildcard",
      "group": "parentalcontrol",
      "subg": "services",
      "url": "https://raw.githubusercontent.com/nextdns/metadata/master/parentalcontrol/services/spotify",
      "pack": []
    },
    {
      "vname": "Steam",
      "format": "wildcard",
      "group": "parentalcontrol",
      "subg": "services",
      "url": "https://raw.githubusercontent.com/nextdns/metadata/master/parentalcontrol/services/steam",
      "pack": []
    },
    {
      "vname": "Telegram",
      "format": "wildcard",
      "group": "parentalcontrol",
      "subg": "services",
      "url": "https://raw.githubusercontent.com/nextdns/metadata/master/parentalcontrol/services/telegram",
      "pack": []
    },
    {
      "vname": "Tiktok",
      "format": "wildcard",
      "group": "parentalcontrol",
      "subg": "services",
      "url": "https://raw.githubusercontent.com/nextdns/metadata/master/parentalcontrol/services/tiktok",
      "pack": []
    },
    {
      "vname": "Tinder",
      "format": "wildcard",
      "group": "parentalcontrol",
      "subg": "services",
      "url": "https://raw.githubusercontent.com/nextdns/metadata/master/parentalcontrol/services/tinder",
      "pack": []
    },
    {
      "vname": "Tumblr",
      "format": "wildcard",
      "group": "parentalcontrol",
      "subg": "services",
      "url": "https://raw.githubusercontent.com/nextdns/metadata/master/parentalcontrol/services/tumblr",
      "pack": []
    },
    {
      "vname": "Twitch",
      "format": "wildcard",
      "group": "parentalcontrol",
      "subg": "services",
      "url": "https://raw.githubusercontent.com/nextdns/metadata/master/parentalcontrol/services/twitch",
      "pack": []
    },
    {
      "vname": "Twitter",
      "format": "wildcard",
      "group": "parentalcontrol",
      "subg": "services",
      "url": "https://raw.githubusercontent.com/nextdns/metadata/master/parentalcontrol/services/twitter",
      "pack": []
    },
    {
      "vname": "Vimeo",
      "format": "wildcard",
      "group": "parentalcontrol",
      "subg": "services",
      "url": "https://raw.githubusercontent.com/nextdns/metadata/master/parentalcontrol/services/vimeo",
      "pack": []
    },
    {
      "vname": "VK",
      "format": "wildcard",
      "group": "parentalcontrol",
      "subg": "services",
      "url": "https://raw.githubusercontent.com/nextdns/metadata/master/parentalcontrol/services/vk",
      "pack": []
    },
    {
      "vname": "WhatsApp",
      "format": "wildcard",
      "group": "parentalcontrol",
      "subg": "services",
      "url": "https://raw.githubusercontent.com/nextdns/metadata/master/parentalcontrol/services/whatsapp",
      "pack": []
    },
    {
      "vname": "YouTube",
      "format": "wildcard",
      "group": "parentalcontrol",
      "subg": "services",
      "url": "https://raw.githubusercontent.com/nextdns/metadata/master/parentalcontrol/services/youtube",
      "pack": []
    },
    {
      "vname": "Zoom",
      "format": "wildcard",
      "group": "parentalcontrol",
      "subg": "services",
      "url": "https://raw.githubusercontent.com/nextdns/metadata/master/parentalcontrol/services/zoom",
      "pack": []
    },
    {
      "vname": "Adblock Nocoin List (hoshsadiq)",
      "format": "hosts",
      "group": "security",
      "subg": "cryptojacking",
      "url": "https://raw.githubusercontent.com/hoshsadiq/adblock-nocoin-list/master/hosts.txt",
      "pack": []
    },
    {
      "vname": "Coin blocker (Zerodot1)",
      "format": "hosts",
      "group": "security",
      "subg": "cryptojacking",
      "url": "https://zerodot1.gitlab.io/CoinBlockerLists/hosts_browser",
      "pack": []
    },
    {
      "vname": "Parked domains (NextDNS)",
      "format": "wildcard",
      "group": "security",
      "subg": "parked-domains-cname",
      "url": "https://raw.githubusercontent.com/nextdns/metadata/master/security/parked-domains-cname",
      "pack": []
    },
    {
      "vname": "Malware (malwaredomainlist.com)",
      "format": "hosts",
      "group": "security",
      "subg": "threat-intelligence-feeds",
      "url": "https://www.malwaredomainlist.com/hostslist/hosts.txt",
      "pack": []
    },
    {
      "vname": "Security (StevenBlack)",
      "format": "hosts",
      "group": "security",
      "subg": "threat-intelligence-feeds",
      "url": "https://raw.githubusercontent.com/StevenBlack/hosts/master/data/add.Dead/hosts",
      "pack": []
    },
    {
      "vname": "KADHosts (PolishFiltersTeam)",
      "format": "hosts",
      "group": "security",
      "subg": "threat-intelligence-feeds",
<<<<<<< HEAD
      "url": "https://raw.githubusercontent.com/PolishFiltersTeam/KADhosts/master/KADhosts_without_controversies.txt",
      "pack": []
=======
      "url": "https://raw.githubusercontent.com/PolishFiltersTeam/KADhosts/master/KADhosts.txt"
>>>>>>> df89f6fa
    },
    {
      "vname": "Malware (malwaredomains.com)",
      "format": "domains",
      "group": "security",
      "subg": "threat-intelligence-feeds",
      "url": "https://mirror1.malwaredomains.com/files/justdomains",
      "pack": []
    },
    {
      "vname": "Malware (Disconnect.me)",
      "format": "domains",
      "group": "security",
      "subg": "threat-intelligence-feeds",
      "url": "https://s3.amazonaws.com/lists.disconnect.me/simple_malware.txt",
      "pack": []
    },
    {
      "vname": "Phishing.Army",
      "format": "domains",
      "group": "security",
      "subg": "threat-intelligence-feeds",
      "url": "https://phishing.army/download/phishing_army_blocklist.txt",
      "pack": []
    },
    {
      "vname": "Spam404",
      "format": "domains",
      "group": "security",
      "subg": "threat-intelligence-feeds",
      "url": "https://raw.githubusercontent.com/Spam404/lists/master/main-blacklist.txt",
      "pack": []
    },
    {
      "vname": "Malware (quidsup)",
      "format": "domains",
      "group": "security",
      "subg": "threat-intelligence-feeds",
      "url": "https://gitlab.com/quidsup/notrack-blocklists/raw/master/notrack-malware.txt",
      "pack": []
    },
    {
      "vname": "Badd Boyz Hosts (Mitchell Krogza)",
      "format": "hosts",
      "group": "security",
      "subg": "threat-intelligence-feeds",
      "url": "https://raw.githubusercontent.com/mitchellkrogza/Badd-Boyz-Hosts/master/hosts",
      "pack": []
    },
    {
      "vname": "Malware (Mitchell Krogza)",
      "format": "hosts",
      "group": "security",
      "subg": "threat-intelligence-feeds",
      "url": "https://raw.githubusercontent.com/mitchellkrogza/The-Big-List-of-Hacked-Malware-Web-Sites/master/hosts",
      "pack": []
    },
    {
      "vname": "Domain blocklist basic (joewein.net) ",
      "format": "domains",
      "group": "security",
      "subg": "threat-intelligence-feeds",
      "url": "https://joewein.net/dl/bl/dom-bl-base.txt",
      "pack": []
    },
    {
      "vname": "Domain blocklist full (joewein.net)",
      "format": "domains",
      "group": "security",
      "subg": "threat-intelligence-feeds",
      "url": "https://joewein.net/dl/bl/dom-bl.txt",
      "pack": []
    },
    {
      "vname": "Malware (mirror.cedia.org.ec)",
      "format": "domains",
      "group": "security",
      "subg": "threat-intelligence-feeds",
      "url": "https://mirror.cedia.org.ec/malwaredomains/immortal_domains.txt",
      "pack": []
    },
    {
      "vname": "Bad lists (ethanr)",
      "format": "domains",
      "group": "security",
      "subg": "threat-intelligence-feeds",
      "url": "https://bitbucket.org/ethanr/dns-blacklists/raw/master/bad_lists/Mandiant_APT1_Report_Appendix_D.txt",
      "pack": []
    },
    {
      "vname": "Malware (Olbat)",
      "format": "domains",
      "group": "security",
      "subg": "threat-intelligence-feeds",
      "url": "https://raw.githubusercontent.com/olbat/ut1-blacklists/master/blacklists/malware/domains",
      "pack": []
    },
    {
      "vname": "Phising (Olbat)",
      "format": "domains",
      "group": "security",
      "subg": "threat-intelligence-feeds",
      "url": "https://raw.githubusercontent.com/olbat/ut1-blacklists/master/blacklists/phishing/domains",
      "pack": []
    },
    {
      "vname": "Spyware (Chris Buijs)",
      "format": "domains",
      "group": "security",
      "subg": "threat-intelligence-feeds",
      "url": "https://raw.githubusercontent.com/cbuijs/shallalist/master/spyware/domains",
      "pack": []
    },
    {
      "vname": "Malware (DandelionSprout)",
      "format": "hosts",
      "group": "security",
      "subg": "threat-intelligence-feeds",
      "url": "https://raw.githubusercontent.com/DandelionSprout/adfilt/master/Alternate%20versions%20Anti-Malware%20List/AntiMalwareHosts.txt",
      "pack": []
    },
    {
      "vname": "Malware (azorult-tracker.net)",
      "format": "domains",
      "group": "security",
      "subg": "threat-intelligence-feeds",
      "url": "https://azorult-tracker.net/api/list/domain?format=plain",
      "pack": []
    },
    {
      "vname": "Blackbook (Miroslav Stampar)",
      "format": "domains",
      "group": "security",
      "subg": "threat-intelligence-feeds",
      "url": "https://raw.githubusercontent.com/stamparm/blackbook/master/blackbook.txt",
      "pack": []
    },
    {
      "vname": "Bad sites (phishing.mailscanner.info)",
      "format": "domains",
      "group": "security",
      "subg": "threat-intelligence-feeds",
      "url": "http://phishing.mailscanner.info/phishing.bad.sites.conf",
      "pack": []
    },
    {
      "vname": "Scam and phising (infinitytec)",
      "format": "hosts",
      "group": "security",
      "subg": "threat-intelligence-feeds",
      "url": "https://raw.githubusercontent.com/infinitytec/blocklists/master/scams-and-phishing.txt",
      "pack": []
    },
    {
      "vname": "Threats (infosec.cert-pa.it)",
      "format": "wildcard",
      "group": "security",
      "subg": "threat-intelligence-feeds",
      "url": "https://infosec.cert-pa.it/analyze/listdomains.txt",
      "pack": []
    },
    {
      "vname": "Toxic domains (stopforumspam.com)",
      "format": "domains",
      "group": "security",
      "subg": "threat-intelligence-feeds",
      "url": "https://www.stopforumspam.com/downloads/toxic_domains_whole.txt",
      "pack": []
    },
    {
      "vname": "Mailtrail Malware (Miroslav Stampar)",
      "format": "domains",
      "group": "security",
      "subg": "threat-intelligence-feeds",
      "url": "https://raw.githubusercontent.com/stamparm/aux/master/maltrail-malware-domains.txt",
      "pack": []
    },
    {
      "vname": "Malware Rescure (rescure.fruxlabs.com)",
      "format": "domains",
      "group": "security",
      "subg": "threat-intelligence-feeds",
      "url": "https://rescure.fruxlabs.com/rescure_domain_blacklist.txt",
      "pack": []
    },
    {
      "vname": "Malware Maze (rescure.fruxlabs.com)",
      "format": "domains",
      "group": "security",
      "subg": "threat-intelligence-feeds",
      "url": "https://rescure.fruxlabs.com/malware/maze.txt",
      "pack": ["disintegrated"]
    },
    {
      "vname": "Malware Ekans (rescure.fruxlabs.com)",
      "format": "domains",
      "group": "security",
      "subg": "threat-intelligence-feeds",
      "url": "https://rescure.fruxlabs.com/malware/ekans.txt",
      "pack": []
    },
    {
      "vname": "Malware Wastedlocker (rescure.fruxlabs.com)",
      "format": "domains",
      "group": "security",
      "subg": "threat-intelligence-feeds",
      "url": "https://rescure.fruxlabs.com/malware/wastedlocker.txt",
      "pack": []
    },
    {
      "vname": "Malware domains (blocklist.cyberthreatcoalition.org)",
      "format": "domains",
      "group": "security",
      "subg": "threat-intelligence-feeds",
      "url": "https://blocklist.cyberthreatcoalition.org/vetted/domain.txt",
      "pack": []
    },
    {
      "vname": "Malicious domains (Sophos Labs)",
      "format": "domains",
      "group": "security",
      "subg": "threat-intelligence-feeds",
      "url": "https://raw.githubusercontent.com/sophoslabs/covid-iocs/master/malicious_domains.txt",
      "pack": []
    },
    {
      "vname": "Malware domains (Sophos Labs)",
      "format": "wildcard",
      "group": "security",
      "subg": "threat-intelligence-feeds",
      "url": "https://raw.githubusercontent.com/sophoslabs/covid-iocs/master/malware_domains.txt",
      "pack": []
    },
    {
      "vname": "Covid List (rescure.fruxlabs.com)",
      "format": "domains",
      "group": "security",
      "subg": "threat-intelligence-feeds",
      "url": "https://rescure.fruxlabs.com/covid.txt",
      "pack": []
    },
    {
      "vname": "Covid-19 Domains (managedsentinel.com)",
      "format": "domains",
      "group": "security",
      "subg": "threat-intelligence-feeds",
      "url": "https://managedsentinel.com/downloads/covid19_domains.txt",
      "pack": []
    },
    {
      "vname": "hole.cert.pl",
      "format": "domains",
      "group": "security",
      "subg": "threat-intelligence-feeds",
      "url": "https://hole.cert.pl/domains/domains.txt",
      "pack": []
    },
    {
      "vname": "osint.digitalside.it",
      "format": "domains",
      "group": "security",
      "subg": "threat-intelligence-feeds",
      "url": "https://osint.digitalside.it/Threat-Intel/lists/latestdomains.txt",
      "pack": []
    },
    {
      "vname": "Affiliate and Tracking (NextDNS)",
      "format": "domains",
      "group": "privacy",
      "subg": "affiliate-tracking-domains",
      "url": "https://raw.githubusercontent.com/nextdns/metadata/master/privacy/affiliate-tracking-domains",
      "pack": []
    },
    {
      "vname": "1Hosts (Lite)",
      "format": "domains",
      "group": "privacy",
      "subg": "",
      "url": "https://badmojr.github.io/1Hosts/Lite/domains.txt",
      "pack": []
    },
    {
      "vname": "1Hosts (Mini)",
      "format": "domains",
      "group": "privacy",
      "subg": "",
      "url": "https://badmojr.github.io/1Hosts/mini/domains.txt",
      "pack": []
    },
    {
      "vname": "1Hosts (Pro)",
      "format": "domains",
      "group": "privacy",
      "subg": "rethinkdns-recommended",
      "url": "https://badmojr.github.io/1Hosts/Pro/domains.txt",
      "pack": []
    },
    {
      "vname": "280blocker",
      "format": "domains",
      "group": "privacy",
      "subg": "",
      "url": "https://280blocker.net/files/280blocker_domain.txt",
      "pack": []
    },
    {
      "vname": "ABPindo",
      "format": "abp",
      "group": "privacy",
      "subg": "",
      "url": "https://raw.githubusercontent.com/ABPindo/indonesianadblockrules/master/subscriptions/abpindo.txt",
      "pack": []
    },
    {
      "vname": "ABPVN List",
      "format": "hosts",
      "group": "privacy",
      "subg": "",
      "url": "https://abpvn.com/android/abpvn.txt",
      "pack": []
    },
    {
      "vname": "Ad-Wars",
      "format": "hosts",
      "group": "privacy",
      "subg": "",
      "url": "https://raw.githubusercontent.com/jdlingyu/ad-wars/master/hosts",
      "pack": []
    },
    {
      "vname": "AdAway",
      "format": "hosts",
      "group": "privacy",
      "subg": "",
      "url": "https://raw.githubusercontent.com/AdAway/adaway.github.io/master/hosts.txt",
      "pack": []
    },
    {
      "vname": "Add.2o7Net",
      "format": "hosts",
      "group": "privacy",
      "subg": "",
      "url": "https://raw.githubusercontent.com/FadeMind/hosts.extras/master/add.2o7Net/hosts",
      "pack": []
    },
    {
      "vname": "AdGuard DNS filters",
      "format": "abp",
      "group": "privacy",
      "subg": "",
      "url": "https://adguardteam.github.io/AdGuardSDNSFilter/Filters/filter.txt",
      "pack": []
    },
    {
      "vname": "Anti Ad",
      "format": "domains",
      "group": "privacy",
      "subg": "",
      "url": "https://raw.githubusercontent.com/privacy-protection-tools/anti-AD/master/anti-ad-domains.txt",
      "pack": []
    },
    {
      "vname": "Anti Pop Ads",
      "format": "hosts",
      "group": "privacy",
      "subg": "",
      "url": "https://raw.githubusercontent.com/Yhonay/antipopads/master/hosts",
      "pack": []
    },
    {
      "vname": "Anudeep's Blacklist",
      "format": "hosts",
      "group": "privacy",
      "subg": "",
      "url": "https://raw.githubusercontent.com/anudeepND/blacklist/master/adservers.txt",
      "pack": []
    },
    {
      "vname": "BarbBlock",
      "format": "domains",
      "group": "privacy",
      "subg": "",
      "url": "https://raw.githubusercontent.com/paulgb/BarbBlock/master/blacklists/domain-list.txt",
      "pack": []
    },
    {
      "vname": "Turkey Adlist (bkrucarci)",
      "format": "hosts",
      "group": "privacy",
      "subg": "",
      "url": "https://raw.githubusercontent.com/bkrucarci/turk-adlist/master/hosts",
      "pack": []
    },
    {
      "vname": "Bulgarian list (Adblock)",
      "format": "abp",
      "group": "privacy",
      "subg": "",
      "url": "https://stanev.org/abp/adblock_bg.txt",
      "pack": []
    },
    {
      "vname": "Cameleon",
      "format": "hosts",
      "group": "privacy",
      "subg": "",
      "url": "http://sysctl.org/cameleon/hosts",
      "pack": []
    },
    {
      "vname": "Polish filters (CertyficateIT)",
      "format": "hosts",
      "group": "privacy",
      "subg": "",
      "url": "https://raw.githubusercontent.com/MajkiIT/polish-ads-filter/master/polish-pihole-filters/hostfile.txt",
      "pack": []
    },
    {
      "vname": "Disconnect (Ads)",
      "format": "domains",
      "group": "privacy",
      "subg": "",
      "url": "https://s3.amazonaws.com/lists.disconnect.me/simple_ad.txt",
      "pack": []
    },
    {
      "vname": "Disconnect (Malvertising)",
      "format": "domains",
      "group": "privacy",
      "subg": "",
      "url": "https://s3.amazonaws.com/lists.disconnect.me/simple_malvertising.txt",
      "pack": []
    },
    {
      "vname": "Disconnect (Tracking)",
      "format": "domains",
      "group": "privacy",
      "subg": "",
      "url": "https://s3.amazonaws.com/lists.disconnect.me/simple_tracking.txt",
      "pack": []
    },
    {
      "vname": "EasyList China",
      "format": "abp",
      "group": "privacy",
      "subg": "",
      "url": "https://easylist-downloads.adblockplus.org/easylistchina.txt",
      "pack": []
    },
    {
      "vname": "EasyList Czech and Slovak",
      "format": "abp",
      "group": "privacy",
      "subg": "",
      "url": "https://raw.githubusercontent.com/tomasko126/easylistczechandslovak/master/filters.txt",
      "pack": []
    },
    {
      "vname": "EasyList Dutch",
      "format": "abp",
      "group": "privacy",
      "subg": "",
      "url": "https://easylist-downloads.adblockplus.org/easylistdutch.txt",
      "pack": []
    },
    {
      "vname": "EasyList Germany",
      "format": "abp",
      "group": "privacy",
      "subg": "",
      "url": "https://easylist.to/easylistgermany/easylistgermany.txt",
      "pack": []
    },
    {
      "vname": "EasyList Hebrew",
      "format": "abp",
      "group": "privacy",
      "subg": "",
      "url": "https://raw.githubusercontent.com/easylist/EasyListHebrew/master/EasyListHebrew.txt",
      "pack": []
    },
    {
      "vname": "EasyList Italy",
      "format": "abp",
      "group": "privacy",
      "subg": "",
      "url": "https://easylist-downloads.adblockplus.org/easylistitaly.txt",
      "pack": []
    },
    {
      "vname": "EasyList Lithuania",
      "format": "abp",
      "group": "privacy",
      "subg": "",
      "url": "https://raw.githubusercontent.com/EasyList-Lithuania/easylist_lithuania/master/easylistlithuania.txt",
      "pack": []
    },
    {
      "vname": "EasyList",
      "format": "abp",
      "group": "privacy",
      "subg": "",
      "url": "https://easylist.to/easylist/easylist.txt",
      "pack": []
    },
    {
      "vname": "EasyPrivacy",
      "format": "abp",
      "group": "privacy",
      "subg": "",
      "url": "https://easylist.to/easylist/easyprivacy.txt",
      "pack": []
    },
    {
      "vname": "Energized Basic",
      "format": "domains",
      "group": "privacy",
      "subg": "",
      "url": "https://block.energized.pro/basic/formats/domains.txt",
      "pack": []
    },
    {
      "vname": "Energized Blu Go",
      "format": "domains",
      "group": "privacy",
      "subg": "",
      "url": "https://block.energized.pro/bluGo/formats/domains.txt",
      "pack": []
    },
    {
      "vname": "Energized Blu",
      "format": "domains",
      "group": "privacy",
      "subg": "",
      "url": "https://block.energized.pro/blu/formats/domains.txt",
      "pack": []
    },
    {
      "vname": "Energized Regional Extension",
      "format": "domains",
      "group": "privacy",
      "subg": "",
      "url": "https://block.energized.pro/extensions/regional/formats/domains.txt",
      "pack": []
    },
    {
      "vname": "Energized Spark",
      "format": "domains",
      "group": "privacy",
      "subg": "",
      "url": "https://block.energized.pro/spark/formats/domains.txt",
      "pack": []
    },
    {
      "vname": "Energized Ultimate",
      "format": "domains",
      "group": "privacy",
      "subg": "",
      "url": "https://block.energized.pro/ultimate/formats/domains.txt",
      "pack": []
    },
    {
      "vname": "Energized Xtreme Extension",
      "format": "domains",
      "group": "privacy",
      "subg": "",
      "url": "https://block.energized.pro/extensions/xtreme/formats/domains.txt",
      "pack": []
    },
    {
      "vname": "Fanboy's Annoyance List",
      "format": "abp",
      "group": "privacy",
      "subg": "",
      "url": "https://easylist.to/easylist/fanboy-annoyance.txt",
      "pack": []
    },
    {
      "vname": "Fanboy's Enhanced Tracking List",
      "format": "abp",
      "group": "privacy",
      "subg": "",
      "url": "https://fanboy.co.nz/enhancedstats.txt",
      "pack": []
    },
    {
      "vname": "Finnish Easylist Addition",
      "format": "abp",
      "group": "privacy",
      "subg": "",
      "url": "https://raw.githubusercontent.com/finnish-easylist-addition/finnish-easylist-addition/master/Finland_adb.txt",
      "pack": []
    },
    {
      "vname": "Frellwit's Swedish Hosts File",
      "format": "hosts",
      "group": "privacy",
      "subg": "",
      "url": "https://raw.githubusercontent.com/lassekongo83/Frellwits-filter-lists/master/Frellwits-Swedish-Hosts-File.txt",
      "pack": []
    },
    {
      "vname": "GoodbyeAds (jerryn70)",
      "format": "hosts",
      "group": "privacy",
      "subg": "rethinkdns-recommended",
      "url": "https://raw.githubusercontent.com/jerryn70/GoodbyeAds/master/Hosts/GoodbyeAds.txt",
      "pack": []
    },
    {
      "vname": "HostsVN",
      "format": "hosts",
      "group": "privacy",
      "subg": "",
      "url": "https://raw.githubusercontent.com/bigdargon/hostsVN/master/hosts",
      "pack": []
    },
    {
      "vname": "Hu Filter",
      "format": "abp",
      "group": "privacy",
      "subg": "",
      "url": "https://raw.githubusercontent.com/hufilter/hufilter/master/hufilter.txt",
      "pack": []
    },
    {
      "vname": "Latvian List",
      "format": "abp",
      "group": "privacy",
      "subg": "",
      "url": "https://notabug.org/latvian-list/adblock-latvian/raw/master/lists/latvian-list.txt",
      "pack": []
    },
    {
      "vname": "Ads & Tracking Extended (Lighswitch05)",
      "format": "hosts",
      "group": "privacy",
      "subg": "",
      "url": "https://www.github.developerdan.com/hosts/lists/ads-and-tracking-extended.txt",
      "pack": []
    },
    {
      "vname": "Tracking Aggressive (Lightswitch05)",
      "format": "hosts",
      "group": "privacy",
      "subg": "",
      "url": "https://www.github.developerdan.com/hosts/lists/tracking-aggressive-extended.txt",
      "pack": []
    },
    {
      "vname": "Liste AR",
      "format": "abp",
      "group": "privacy",
      "subg": "",
      "url": "https://easylist-downloads.adblockplus.org/Liste_AR.txt",
      "pack": []
    },
    {
      "vname": "Liste FR",
      "format": "abp",
      "group": "privacy",
      "subg": "",
      "url": "https://easylist-downloads.adblockplus.org/liste_fr.txt",
      "pack": []
    },
    {
      "vname": "AdAway Blocklist for Japan (logroid)",
      "format": "hosts",
      "group": "privacy",
      "subg": "",
<<<<<<< HEAD
      "url": "https://raw.githubusercontent.com/logroid/adaway-hosts/master/hosts_no_white.txt",
      "pack": []
=======
      "url": "https://raw.githubusercontent.com/logroid/adaway-hosts/master/hosts.txt"
>>>>>>> df89f6fa
    },
    {
      "vname": "MVPS HOSTS",
      "format": "hosts",
      "group": "privacy",
      "subg": "",
      "url": "http://winhelp2002.mvps.org/hosts.txt",
      "pack": []
    },
    {
      "vname": "StevenBlack",
      "format": "hosts",
      "group": "privacy",
      "subg": "rethinkdns-recommended",
      "url": "https://raw.githubusercontent.com/StevenBlack/hosts/master/hosts",
      "pack": []
    },
    {
      "vname": "VeleSila (yhosts)",
      "format": "hosts",
      "group": "privacy",
      "subg": "rethinkdns-recommended",
      "url": "https://raw.githubusercontent.com/VeleSila/yhosts/master/hosts",
      "pack": []
    },
    {
      "vname": "Tiuxo (ads)",
      "format": "hosts",
      "group": "privacy",
      "subg": "rethinkdns-recommended",
      "url": "https://raw.githubusercontent.com/tiuxo/hosts/master/ads",
      "pack": []
    },
    {
      "vname": "No Facebook",
      "format": "hosts",
      "group": "privacy",
      "subg": "",
      "url": "https://raw.githubusercontent.com/jmdugan/blocklists/master/corporations/facebook/all",
      "pack": []
    },
    {
      "vname": "No Google",
      "format": "domains",
      "group": "privacy",
      "subg": "",
      "url": "https://raw.githubusercontent.com/nickspaargaren/no-google/master/wildcards-domains",
      "pack": []
    },
    {
      "vname": "NoTrack Tracker Blocklist",
      "format": "domains",
      "group": "privacy",
      "subg": "",
      "url": "https://gitlab.com/quidsup/notrack-blocklists/raw/master/notrack-blocklist.txt",
      "pack": []
    },
    {
      "vname": "NoTracking HostName",
      "format": "hosts",
      "group": "privacy",
      "subg": "notracking",
      "url": "https://raw.githubusercontent.com/notracking/hosts-blocklists/master/hostnames.txt",
      "pack": []
    },
    {
      "vname": "Perflyst's Smart TV Blocklist",
      "format": "domains",
      "group": "privacy",
      "subg": "",
      "url": "https://raw.githubusercontent.com/Perflyst/PiHoleBlocklist/master/SmartTV.txt",
      "pack": []
    },
    {
      "vname": "Peter Lowe",
      "format": "domains",
      "group": "privacy",
      "subg": "",
      "url": "https://pgl.yoyo.org/as/serverlist.php?hostformat=domains&mimetype=plaintext",
      "pack": []
    },
    {
      "vname": "RU AdList",
      "format": "abp",
      "group": "privacy",
      "subg": "",
      "url": "https://easylist-downloads.adblockplus.org/advblock.txt",
      "pack": []
    },
    {
      "vname": "Shalla's Blacklists (adv)",
      "format": "domains",
      "group": "privacy",
      "subg": "",
      "url": "https://raw.githubusercontent.com/cbuijs/shallalist/master/adv/domains",
      "pack": []
    },
    {
      "vname": "Shalla's Blacklists (tracker)",
      "format": "domains",
      "group": "privacy",
      "subg": "",
      "url": "https://raw.githubusercontent.com/cbuijs/shallalist/master/tracker/domains",
      "pack": []
    },
    {
      "vname": "someonewhocares.org (Dan Pollock)",
      "format": "hosts",
      "group": "privacy",
      "subg": "",
      "url": "https://someonewhocares.org/hosts/hosts",
      "pack": []
    },
    {
      "vname": "UncheckyAds",
      "format": "hosts",
      "group": "privacy",
      "subg": "",
      "url": "https://raw.githubusercontent.com/FadeMind/hosts.extras/master/UncheckyAds/hosts",
      "pack": []
    },
    {
      "vname": "Personal Blocklist by WaLLy3K",
      "format": "domains",
      "group": "privacy",
      "subg": "",
      "url": "https://v.firebog.net/hosts/static/w3kbl.txt",
      "pack": []
    },
    {
      "vname": "WindowsSpyBlocker (CrazyMax)",
      "format": "hosts",
      "group": "privacy",
      "subg": "",
      "url": "https://raw.githubusercontent.com/crazy-max/WindowsSpyBlocker/master/data/hosts/spy.txt",
      "pack": []
    },
    {
      "vname": "YousList",
      "format": "abp",
      "group": "privacy",
      "subg": "",
      "url": "https://raw.githubusercontent.com/yous/YousList/master/youslist.txt",
      "pack": []
    },
    {
      "vname": "Alexa (Amazon)",
      "format": "wildcard",
      "group": "privacy",
      "subg": "native",
      "url": "https://raw.githubusercontent.com/nextdns/metadata/master/privacy/native/alexa",
      "pack": []
    },
    {
      "vname": "Apple",
      "format": "wildcard",
      "group": "privacy",
      "subg": "native",
      "url": "https://raw.githubusercontent.com/nextdns/metadata/master/privacy/native/apple",
      "pack": []
    },
    {
      "vname": "Huawei",
      "format": "wildcard",
      "group": "privacy",
      "subg": "native",
      "url": "https://raw.githubusercontent.com/nextdns/metadata/master/privacy/native/huawei",
      "pack": []
    },
    {
      "vname": "Roku",
      "format": "wildcard",
      "group": "privacy",
      "subg": "native",
      "url": "https://raw.githubusercontent.com/nextdns/metadata/master/privacy/native/roku",
      "pack": []
    },
    {
      "vname": "Samsung",
      "format": "wildcard",
      "group": "privacy",
      "subg": "native",
      "url": "https://raw.githubusercontent.com/nextdns/metadata/master/privacy/native/samsung",
      "pack": []
    },
    {
      "vname": "Sonos",
      "format": "wildcard",
      "group": "privacy",
      "subg": "native",
      "url": "https://raw.githubusercontent.com/nextdns/metadata/master/privacy/native/sonos",
      "pack": []
    },
    {
      "vname": "Windows",
      "format": "wildcard",
      "group": "privacy",
      "subg": "native",
      "url": "https://raw.githubusercontent.com/nextdns/metadata/master/privacy/native/windows",
      "pack": []
    },
    {
      "vname": "Xiaomi",
      "format": "wildcard",
      "group": "privacy",
      "subg": "native",
      "url": "https://raw.githubusercontent.com/nextdns/metadata/master/privacy/native/xiaomi",
      "pack": []
    },
    {
      "vname": "OISD (full)",
      "format": "domains",
      "group": "privacy",
      "subg": "rethinkdns-recommended",
      "url": "https://dbl.oisd.nl/",
      "pack": []
    },
    {
      "vname": "1Hosts (Xtra)",
      "format": "domains",
      "group": "privacy",
      "subg": "",
      "url": "https://badmojr.github.io/1Hosts/Xtra/domains.txt",
      "pack": []
    },
    {
      "vname": "Spotify Ads (GoodbyeAds)",
      "format": "hosts",
      "group": "privacy",
      "subg": "",
      "url": "https://raw.githubusercontent.com/jerryn70/GoodbyeAds/master/Extension/GoodbyeAds-Spotify-AdBlock.txt",
      "pack": []
    },
    {
      "vname": "AVG + Avast (ftprivacy)",
      "format": "domains",
      "group": "parentalcontrol",
      "subg": "services",
      "url": "https://raw.githubusercontent.com/ftpmorph/ftprivacy/master/blocklists/avg-avast-data-mining-full-block.txt",
      "pack": []
    },
    {
      "vname": "Hola VPN (ftprivacy)",
      "format": "domains",
      "group": "parentalcontrol",
      "subg": "services",
      "url": "https://raw.githubusercontent.com/ftpmorph/ftprivacy/master/blocklists/hola-luminati-full-block.txt",
      "pack": []
    },
    {
      "vname": "Combined Privacy Block Lists: Final (bongochong)",
      "format": "hosts",
      "group": "privacy",
      "subg": "notracking",
      "url": "https://raw.githubusercontent.com/bongochong/CombinedPrivacyBlockLists/master/newhosts-final.hosts",
      "pack": []
    },
    {
      "vname": "Torrent (The Block List Project)",
      "format": "hosts",
      "group": "parentalcontrol",
      "subg": "piracy",
      "url": "https://blocklistproject.github.io/Lists/torrent.txt",
      "pack": []
    },
    {
      "vname": "Drugs (The Block List Project)",
      "format": "hosts",
      "group": "parentalcontrol",
      "subg": "",
      "url": "https://blocklistproject.github.io/Lists/drugs.txt",
      "pack": []
    },
    {
      "vname": "Ransomware (The Block List Project)",
      "format": "hosts",
      "group": "security",
      "subg": "threat-intellgence-feeds",
      "url": "https://blocklistproject.github.io/Lists/ransomware.txt",
      "pack": []
    },
    {
      "vname": "TikTok (The Block List Project)",
      "format": "hosts",
      "group": "parentalcontrol",
      "subg": "services",
      "url": "https://blocklistproject.github.io/Lists/tiktok.txt",
      "pack": []
    },
    {
      "vname": "Malware (The Block List Project)",
      "format": "hosts",
      "group": "security",
      "subg": "",
      "url": "https://blocklistproject.github.io/Lists/malware.txt",
      "pack": []
    },
    {
      "vname": "Phishing (The Block List Project)",
      "format": "hosts",
      "group": "security",
      "subg": "",
      "url": "https://blocklistproject.github.io/Lists/phishing.txt",
      "pack": []
    },
    {
      "vname": "Ads (The Block List Project)",
      "format": "hosts",
      "group": "privacy",
      "subg": "",
      "url": "https://blocklistproject.github.io/Lists/ads.txt",
      "pack": []
    },
    {
      "vname": "Cryptojacking (The Block List Project)",
      "format": "hosts",
      "group": "security",
      "subg": "cryptojacking",
      "url": "https://blocklistproject.github.io/Lists/crypto.txt",
      "pack": []
    },
    {
      "vname": "Porn (The Block List Project)",
      "format": "hosts",
      "group": "parentalcontrol",
      "subg": "porn",
      "url": "https://blocklistproject.github.io/Lists/porn.txt",
      "pack": []
    },
    {
      "vname": "WhatsApp (The Block List Project)",
      "format": "hosts",
      "group": "parentalcontrol",
      "subg": "services",
      "url": "https://blocklistproject.github.io/Lists/whatsapp.txt",
      "pack": []
    },
    {
      "vname": "Vaping (The Block List Project)",
      "format": "hosts",
      "group": "parentalcontrol",
      "subg": "",
      "url": "https://blocklistproject.github.io/Lists/vaping.txt",
      "pack": []
    },
    {
      "vname": "Piracy (The Block List Project)",
      "format": "hosts",
      "group": "parentalcontrol",
      "subg": "piracy",
      "url": "https://blocklistproject.github.io/Lists/piracy.txt",
      "pack": []
    },
    {
      "vname": "Facebook (The Block List Project)",
      "format": "hosts",
      "group": "parentalcontrol",
      "subg": "services",
      "url": "https://blocklistproject.github.io/Lists/facebook.txt",
      "pack": []
    },
    {
      "vname": "Gambling (The Block List Project)",
      "format": "hosts",
      "group": "parentalcontrol",
      "subg": "gambling",
      "url": "https://blocklistproject.github.io/Lists/gambling.txt",
      "pack": []
    },
    {
      "vname": "The Block List Project Basic",
      "format": "hosts",
      "group": "privacy",
      "subg": "rethinkdns-recommended",
      "url": "https://blocklistproject.github.io/Lists/basic.txt",
      "pack": []
    },
    {
      "vname": "The Block List Project Full",
      "format": "hosts",
      "group": "privacy",
      "subg": "",
<<<<<<< HEAD
      "url": "https://blocklistproject.github.io/Lists/everything.txt",
      "pack": []
=======
      "url": "https://blocklistproject.github.io/Lists/everything.txt"
    },
    {
      "vname": "Strict No Porn (Clefspeare13)",
      "format": "hosts",
      "group": "parentalcontrol",
      "subg": "porn",
      "url": "https://raw.githubusercontent.com/Clefspeare13/pornhosts/master/download_here/strict/0.0.0.0/hosts"
>>>>>>> df89f6fa
    }
  ]
}<|MERGE_RESOLUTION|>--- conflicted
+++ resolved
@@ -133,12 +133,8 @@
       "format": "hosts",
       "group": "parentalcontrol",
       "subg": "porn",
-<<<<<<< HEAD
-      "url": "https://raw.githubusercontent.com/Clefspeare13/pornhosts/master/0.0.0.0/hosts",
-      "pack": []
-=======
-      "url": "https://raw.githubusercontent.com/Clefspeare13/pornhosts/master/download_here/mobile/hosts"
->>>>>>> df89f6fa
+      "url": "https://raw.githubusercontent.com/Clefspeare13/pornhosts/master/download_here/mobile/hosts",
+      "pack": []
     },
     {
       "vname": "Porn (Mahadi Xion)",
@@ -466,7 +462,7 @@
       "group": "security",
       "subg": "threat-intelligence-feeds",
       "url": "https://www.malwaredomainlist.com/hostslist/hosts.txt",
-      "pack": []
+      "pack": ["deprecated"]
     },
     {
       "vname": "Security (StevenBlack)",
@@ -481,12 +477,8 @@
       "format": "hosts",
       "group": "security",
       "subg": "threat-intelligence-feeds",
-<<<<<<< HEAD
-      "url": "https://raw.githubusercontent.com/PolishFiltersTeam/KADhosts/master/KADhosts_without_controversies.txt",
-      "pack": []
-=======
-      "url": "https://raw.githubusercontent.com/PolishFiltersTeam/KADhosts/master/KADhosts.txt"
->>>>>>> df89f6fa
+      "url": "https://raw.githubusercontent.com/PolishFiltersTeam/KADhosts/master/KADhosts.txt",
+      "pack": []
     },
     {
       "vname": "Malware (malwaredomains.com)",
@@ -494,7 +486,7 @@
       "group": "security",
       "subg": "threat-intelligence-feeds",
       "url": "https://mirror1.malwaredomains.com/files/justdomains",
-      "pack": []
+      "pack": ["deprecated"]
     },
     {
       "vname": "Malware (Disconnect.me)",
@@ -502,7 +494,7 @@
       "group": "security",
       "subg": "threat-intelligence-feeds",
       "url": "https://s3.amazonaws.com/lists.disconnect.me/simple_malware.txt",
-      "pack": []
+      "pack": ["deprecated"]
     },
     {
       "vname": "Phishing.Army",
@@ -566,7 +558,7 @@
       "group": "security",
       "subg": "threat-intelligence-feeds",
       "url": "https://mirror.cedia.org.ec/malwaredomains/immortal_domains.txt",
-      "pack": []
+      "pack": ["deprecated"]
     },
     {
       "vname": "Bad lists (ethanr)",
@@ -678,7 +670,7 @@
       "group": "security",
       "subg": "threat-intelligence-feeds",
       "url": "https://rescure.fruxlabs.com/malware/maze.txt",
-      "pack": ["disintegrated"]
+      "pack": ["try again"]
     },
     {
       "vname": "Malware Ekans (rescure.fruxlabs.com)",
@@ -686,7 +678,7 @@
       "group": "security",
       "subg": "threat-intelligence-feeds",
       "url": "https://rescure.fruxlabs.com/malware/ekans.txt",
-      "pack": []
+      "pack": ["try again"]
     },
     {
       "vname": "Malware Wastedlocker (rescure.fruxlabs.com)",
@@ -694,7 +686,7 @@
       "group": "security",
       "subg": "threat-intelligence-feeds",
       "url": "https://rescure.fruxlabs.com/malware/wastedlocker.txt",
-      "pack": []
+      "pack": ["try again"]
     },
     {
       "vname": "Malware domains (blocklist.cyberthreatcoalition.org)",
@@ -702,7 +694,7 @@
       "group": "security",
       "subg": "threat-intelligence-feeds",
       "url": "https://blocklist.cyberthreatcoalition.org/vetted/domain.txt",
-      "pack": []
+      "pack": ["try again"]
     },
     {
       "vname": "Malicious domains (Sophos Labs)",
@@ -734,7 +726,7 @@
       "group": "security",
       "subg": "threat-intelligence-feeds",
       "url": "https://managedsentinel.com/downloads/covid19_domains.txt",
-      "pack": []
+      "pack": ["deprecated"]
     },
     {
       "vname": "hole.cert.pl",
@@ -790,7 +782,7 @@
       "group": "privacy",
       "subg": "",
       "url": "https://280blocker.net/files/280blocker_domain.txt",
-      "pack": []
+      "pack": ["deprecated"]
     },
     {
       "vname": "ABPindo",
@@ -934,7 +926,7 @@
       "group": "privacy",
       "subg": "",
       "url": "https://easylist-downloads.adblockplus.org/easylistchina.txt",
-      "pack": []
+      "pack": ["deprecated"]
     },
     {
       "vname": "EasyList Czech and Slovak",
@@ -974,7 +966,7 @@
       "group": "privacy",
       "subg": "",
       "url": "https://easylist-downloads.adblockplus.org/easylistitaly.txt",
-      "pack": []
+      "pack": ["try again"]
     },
     {
       "vname": "EasyList Lithuania",
@@ -1157,12 +1149,8 @@
       "format": "hosts",
       "group": "privacy",
       "subg": "",
-<<<<<<< HEAD
-      "url": "https://raw.githubusercontent.com/logroid/adaway-hosts/master/hosts_no_white.txt",
-      "pack": []
-=======
-      "url": "https://raw.githubusercontent.com/logroid/adaway-hosts/master/hosts.txt"
->>>>>>> df89f6fa
+      "url": "https://raw.githubusercontent.com/logroid/adaway-hosts/master/hosts.txt",
+      "pack": []
     },
     {
       "vname": "MVPS HOSTS",
@@ -1440,7 +1428,7 @@
       "vname": "Ransomware (The Block List Project)",
       "format": "hosts",
       "group": "security",
-      "subg": "threat-intellgence-feeds",
+      "subg": "threat-intelligence-feeds",
       "url": "https://blocklistproject.github.io/Lists/ransomware.txt",
       "pack": []
     },
@@ -1541,23 +1529,12 @@
       "pack": []
     },
     {
-      "vname": "The Block List Project Full",
-      "format": "hosts",
-      "group": "privacy",
-      "subg": "",
-<<<<<<< HEAD
-      "url": "https://blocklistproject.github.io/Lists/everything.txt",
-      "pack": []
-=======
-      "url": "https://blocklistproject.github.io/Lists/everything.txt"
-    },
-    {
       "vname": "Strict No Porn (Clefspeare13)",
       "format": "hosts",
       "group": "parentalcontrol",
       "subg": "porn",
-      "url": "https://raw.githubusercontent.com/Clefspeare13/pornhosts/master/download_here/strict/0.0.0.0/hosts"
->>>>>>> df89f6fa
+      "url": "https://raw.githubusercontent.com/Clefspeare13/pornhosts/master/download_here/strict/0.0.0.0/hosts",
+      "pack": []
     }
   ]
 }