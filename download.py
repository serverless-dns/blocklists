import os
import errno
import json
import re
<<<<<<< HEAD
import time
=======
import sys
import urllib.request
>>>>>>> df89f6fa
from urllib.parse import urlparse
import random


configFileLocation = "./blocklistConfig.json"
vnameMapFileLocation = "./valueUnameMap.json"
isConfigLoad = False
configDict = {}
unameVnameMap = {}
valueExist = set()
urlExist = set()
unameExist = set()
keyFormat = {"vname",  "format", "group", "subg", "url", "pack"}
supportedFileFormat = {"domains", "hosts", "abp", "wildcard"}
totalUrl = 0
savedUrl = 0
<<<<<<< HEAD
blocklistDownloadRetry = 3
    
=======



>>>>>>> df89f6fa
def validateBasicConfig():
    global keyFormat
    failed = 0
    downloadLoc = ""
    index = 0
    regex = re.compile(
        r'^(?:http|ftp)s?://'
        r'(?:(?:[A-Z0-9](?:[A-Z0-9-]{0,61}[A-Z0-9])?\.)+(?:[A-Z]{2,6}\.?|[A-Z0-9-]{2,}\.?)|'
        r'localhost|'
        r'\d{1,3}\.\d{1,3}\.\d{1,3}\.\d{1,3})'
        r'(?::\d+)?'
        r'(?:/?|[/?]\S+)$', re.IGNORECASE)

    for value in configDict["conf"]:
<<<<<<< HEAD
        if len(value) != 6:            
=======
        if len(value) != 5:
>>>>>>> df89f6fa
            print ("Invalid Blocklist config Format")
            print (value)
            return False

        if not keyFormat <= set(value):
            print ("Invalid key format")
            print (value)
            return False


        if re.match(regex, value["url"]) is None:
            print ("Invalid url format")
            print (value)
            return False

        if value["url"] in urlExist:
            print ("Url Already Exist in Blocklist config json")
            print (value)
            return False
        else:
            urlExist.add(value["url"])


        if not value["format"] in supportedFileFormat:
            print ("Added file format not supported currently")
            print (value)
            return False

        if value["group"].strip() == "":
            print ("group name mandatory")
            print (value)
            return False
<<<<<<< HEAD

        value["index"] = index
        index = index + 1
    random.shuffle(configDict["conf"])
    return True          
=======
    return True

>>>>>>> df89f6fa

def parseDownloadBasicConfig():
    global totalUrl
    global unameVnameMap
    downloadLoc = ""
    totalUrl = 0
    fileName = ""
    
    for value in configDict["conf"]:
        if str(value["index"]) in unameVnameMap:
            fileName = unameVnameMap[str(value["index"])]
        else:
            fileName = str(value["index"])

        if value["subg"].strip() == "":
            downloadLoc = "./blocklistfiles/" + value["group"].strip() + "/" + fileName + ".txt"
        else:
            downloadLoc = "./blocklistfiles/" + value["group"].strip() + "/"  + value["subg"].strip() + "/" + fileName + ".txt"

        
        #print (downloadLoc)
<<<<<<< HEAD
        if('disintegrated' in value["pack"]):
            print("\n\nDisintegrated blocklist -> skip download")
            print(value)
            print("\n")
            continue
        ret = downloadFile(value["url"],value["format"],downloadLoc)            
        if not ret:
            print("\n\nFollowing blocklist not downloaded")
            print(value)
            sys.exit("") 
=======
        ret = downloadFile(value["url"],value["format"],downloadLoc)

>>>>>>> df89f6fa

def createFileNotExist(filename):
    if not os.path.exists(os.path.dirname(filename)):
        try:
            os.makedirs(os.path.dirname(filename))
        except OSError as exc: # Guard against race condition
            if exc.errno != errno.EEXIST:
                raise

def safeStr(obj):
    try: return str(obj)
    except UnicodeEncodeError:
        return obj.encode('ascii', 'ignore').decode('ascii')
    return ""

def regxFileDomain(txt,regx_str,grp_index,format):
    domainlist = set()
    abp_regx = re.compile(regx_str,re.M)
    for match in re.finditer(abp_regx, txt):
        g2 = match.groups()[grp_index]
        g2 = g2.strip()
        if g2 and g2[-1]!='.':
            domainlist.add(g2)
<<<<<<< HEAD
    
    if format != "wildcard" and len(domainlist) <= 10:
        return ""
=======

>>>>>>> df89f6fa

    return "\n".join(domainlist)

def writeFile(download_loc_filename,filetxt):
    global savedUrl
<<<<<<< HEAD
    if filetxt and filetxt != "":
        createFileNotExist(download_loc_filename)         
        with open(download_loc_filename, "w") as f:  
            f.write(safeStr(filetxt))  
=======
    if filetxt:
        createFileNotExist(download_loc_filename)
        with open(download_loc_filename, "w") as f:
            f.write(safeStr(filetxt))
>>>>>>> df89f6fa
            f.close()
        savedUrl = savedUrl + 1
        return True
    else:
        return False

<<<<<<< HEAD
def fetch(url):
    try:
        r = requests.get(url)
        return r          
    except:
        
        return False
def downloadFile(url,format,download_loc_filename):  
    global totalUrl  
    totalUrl = totalUrl + 1
    print (str(totalUrl) +" : Downloading From : "+url)
    print ("Download Location : "+download_loc_filename)
    ret = True
    r = fetch(url)
    retryCount = 0
    while((not r) and (retryCount < blocklistDownloadRetry)):
        time.sleep(2)
        print ("\n\n"+str(totalUrl) +" : Exception Retry After Sleep : "+url)
        r = fetch(url)
        retryCount = retryCount + 1
    
    if(not r):
        print("\n\nException in downloading file")
        print("Exception : "+ url +" : "+download_loc_filename)
        return False

    if format == "domains" or format == "wildcard":        
        filetxt = regxFileDomain(r.text,r'(^[a-zA-Z0-9][a-zA-Z0-9-_.]+)',0,format)        
    elif format == "hosts":
        filetxt = regxFileDomain(r.text,r'(^([0-9]{1,3}\.){3}[0-9]{1,3})([ \t]+)([a-zA-Z0-9-_.]+)',3,format)
    elif format == "abp":
        filetxt = regxFileDomain(r.text,r'^(\|\||[a-zA-Z0-9])([a-zA-Z0-9][a-zA-Z0-9-_.]+)((\^[a-zA-Z0-9\-\|\$\.\*]*)|(\$[a-zA-Z0-9\-\|\.])*|(\\[a-zA-Z0-9\-\||\^\.]*))$',1,format)               
=======
def downloadFile(url,format,download_loc_filename):
    global totalUrl
    print (str(totalUrl) +" : Downloading From : "+url)
    print ("Download Location : "+download_loc_filename)
    ret = True
    try:
        response = urllib.request.urlopen(url)
        data = response.read()
        txt = data.decode('utf-8')
    except:
        notDownloaded.append("Exception : "+ url +" : "+download_loc_filename)
        return False
    if format == "domains":
        filetxt = regxFileDomain(txt,r'(^[a-zA-Z0-9][a-zA-Z0-9-_.]+)',0)
        ret = writeFile(download_loc_filename,filetxt)
        if not ret:
            notDownloaded.append(url +" : "+download_loc_filename)
    elif format == "hosts":
        filetxt = regxFileDomain(txt,r'(^([0-9]{1,3}\.){3}[0-9]{1,3})([ \t]+)([a-zA-Z0-9-_.]+)',3)
        ret = writeFile(download_loc_filename,filetxt)
        if not ret:
            notDownloaded.append(url +" : "+download_loc_filename)
    elif format == "abp":
        filetxt = regxFileDomain(txt,r'^(\|\||[a-zA-Z0-9])([a-zA-Z0-9][a-zA-Z0-9-_.]+)((\^[a-zA-Z0-9\-\|\$\.\*]*)|(\$[a-zA-Z0-9\-\|\.])*|(\\[a-zA-Z0-9\-\||\^\.]*))$',1)
        ret = writeFile(download_loc_filename,filetxt)
        if not ret:
            notDownloaded.append(url +" : "+download_loc_filename)
>>>>>>> df89f6fa

    ret = writeFile(download_loc_filename,filetxt)
    if not ret:
        print("\n\n\n\n\nDownloaded file may be empty or contains less than 10 entries")
        print(url +" : "+download_loc_filename)
    return ret
def loadBlocklistConfig():
    global isConfigLoad
    global configDict
    global unameVnameMap
    try:
        if os.path.isfile(configFileLocation):
            with open(configFileLocation) as json_file:
                configDict = json.load(json_file)
                json_file.close()
                if "conf" in configDict:
                    isConfigLoad = True
        if not isConfigLoad:
            configDict["conf"] = {}

        if os.path.isfile(vnameMapFileLocation):
            with open(vnameMapFileLocation) as json_file:
                unameVnameMap = json.load(json_file)
                json_file.close()

    except:
        print ("Error in parsing Blocklist json file.")
        print ("Check json format")
        sys.exit("Error Occured")


def main():
    global totalUrl
    global savedUrl

    loadBlocklistConfig()

    if isConfigLoad:
        if validateBasicConfig():
<<<<<<< HEAD
            parseDownloadBasicConfig()                                               
            
            print ("Total blocklist : "+str(totalUrl))
            print ("Download and saved blocklist : "+str(savedUrl))
            print ("Difference : "+str(totalUrl-savedUrl))
=======
            parseDownloadBasicConfig()

            print ("\n\n\n\n\n\nFile Not Downloaded")
            print ("\n".join(notDownloaded))

            print ("Total Url Found : "+str(totalUrl))
            print ("Download and Saved Url : "+str(savedUrl))
            print ("diff : "+str(totalUrl - savedUrl))
>>>>>>> df89f6fa
        else:
            print ("Validation Error")
            sys.exit("")

    else:
        print("Error in loading BasicConfigFile for Download Process")


main()<|MERGE_RESOLUTION|>--- conflicted
+++ resolved
@@ -1,15 +1,14 @@
 import os
 import errno
 import json
+import random
 import re
-<<<<<<< HEAD
+import requests
+import sys
 import time
-=======
-import sys
 import urllib.request
->>>>>>> df89f6fa
 from urllib.parse import urlparse
-import random
+
 
 
 configFileLocation = "./blocklistConfig.json"
@@ -24,14 +23,9 @@
 supportedFileFormat = {"domains", "hosts", "abp", "wildcard"}
 totalUrl = 0
 savedUrl = 0
-<<<<<<< HEAD
 blocklistDownloadRetry = 3
-    
-=======
-
-
-
->>>>>>> df89f6fa
+blocklistNotDownloaded = list()
+retryBlocklist = list()
 def validateBasicConfig():
     global keyFormat
     failed = 0
@@ -46,13 +40,11 @@
         r'(?:/?|[/?]\S+)$', re.IGNORECASE)
 
     for value in configDict["conf"]:
-<<<<<<< HEAD
-        if len(value) != 6:            
-=======
-        if len(value) != 5:
->>>>>>> df89f6fa
-            print ("Invalid Blocklist config Format")
-            print (value)
+        if len(value) != len(keyFormat):            
+            print ("Invalid Blocklist config Format")            
+            print (value)
+            print ("Should contain below fields")
+            print (keyFormat)
             return False
 
         if not keyFormat <= set(value):
@@ -83,25 +75,23 @@
             print ("group name mandatory")
             print (value)
             return False
-<<<<<<< HEAD
 
         value["index"] = index
         index = index + 1
     random.shuffle(configDict["conf"])
     return True          
-=======
-    return True
-
->>>>>>> df89f6fa
-
-def parseDownloadBasicConfig():
+
+def parseDownloadBasicConfig(configList):
     global totalUrl
     global unameVnameMap
+    global blocklistNotDownloaded
+    global retryBlocklist
+
     downloadLoc = ""
     totalUrl = 0
     fileName = ""
     
-    for value in configDict["conf"]:
+    for value in configList:
         if str(value["index"]) in unameVnameMap:
             fileName = unameVnameMap[str(value["index"])]
         else:
@@ -114,21 +104,26 @@
 
         
         #print (downloadLoc)
-<<<<<<< HEAD
-        if('disintegrated' in value["pack"]):
-            print("\n\nDisintegrated blocklist -> skip download")
+        if('deprecated' in value["pack"]):
+            totalUrl = totalUrl + 1
+            print("\n"+str(totalUrl)+":")
+            print("Deprecated  blocklist -> skip download")
+            print(value)
+            print("\n")            
+            continue
+        ret = downloadFile(value["url"],value["format"],downloadLoc)     
+
+        if (not ret) and ('try again' in value["pack"]):
+            blocklistNotDownloaded.append(str(value))
+            print("\n")
+        elif ret == "retry":
+            retryBlocklist.append(value)
+        elif not ret:
+            print("\n\nFollowing blocklist not downloaded")
             print(value)
             print("\n")
-            continue
-        ret = downloadFile(value["url"],value["format"],downloadLoc)            
-        if not ret:
-            print("\n\nFollowing blocklist not downloaded")
-            print(value)
-            sys.exit("") 
-=======
-        ret = downloadFile(value["url"],value["format"],downloadLoc)
-
->>>>>>> df89f6fa
+            sys.exit("")
+    
 
 def createFileNotExist(filename):
     if not os.path.exists(os.path.dirname(filename)):
@@ -152,102 +147,69 @@
         g2 = g2.strip()
         if g2 and g2[-1]!='.':
             domainlist.add(g2)
-<<<<<<< HEAD
-    
-    if format != "wildcard" and len(domainlist) <= 10:
+    
+    if format != "wildcard" and len(domainlist) <= 8:
         return ""
-=======
-
->>>>>>> df89f6fa
 
     return "\n".join(domainlist)
 
 def writeFile(download_loc_filename,filetxt):
     global savedUrl
-<<<<<<< HEAD
     if filetxt and filetxt != "":
         createFileNotExist(download_loc_filename)         
         with open(download_loc_filename, "w") as f:  
             f.write(safeStr(filetxt))  
-=======
-    if filetxt:
-        createFileNotExist(download_loc_filename)
-        with open(download_loc_filename, "w") as f:
-            f.write(safeStr(filetxt))
->>>>>>> df89f6fa
             f.close()
         savedUrl = savedUrl + 1
         return True
     else:
         return False
 
-<<<<<<< HEAD
-def fetch(url):
+def urllibRequestApi(url):
+    try:
+        response = urllib.request.urlopen(url)
+        data = response.read()
+        r = data.decode('utf-8')
+        return r          
+    except Exception as e: 
+        print("Exception")    
+        print(e)   
+        return False
+
+def requestApi(url):
     try:
         r = requests.get(url)
-        return r          
-    except:
-        
+        return r.text          
+    except Exception as e:
+        print("\nException\n")    
+        print(e)
         return False
+
 def downloadFile(url,format,download_loc_filename):  
     global totalUrl  
     totalUrl = totalUrl + 1
     print (str(totalUrl) +" : Downloading From : "+url)
     print ("Download Location : "+download_loc_filename)
     ret = True
-    r = fetch(url)
-    retryCount = 0
-    while((not r) and (retryCount < blocklistDownloadRetry)):
-        time.sleep(2)
-        print ("\n\n"+str(totalUrl) +" : Exception Retry After Sleep : "+url)
-        r = fetch(url)
-        retryCount = retryCount + 1
+    r = requestApi(url)
     
     if(not r):
-        print("\n\nException in downloading file")
+        print("\nException in downloading file")
         print("Exception : "+ url +" : "+download_loc_filename)
-        return False
+        return "retry"
 
     if format == "domains" or format == "wildcard":        
-        filetxt = regxFileDomain(r.text,r'(^[a-zA-Z0-9][a-zA-Z0-9-_.]+)',0,format)        
+        filetxt = regxFileDomain(r,r'(^[a-zA-Z0-9][a-zA-Z0-9-_.]+)',0,format)        
     elif format == "hosts":
-        filetxt = regxFileDomain(r.text,r'(^([0-9]{1,3}\.){3}[0-9]{1,3})([ \t]+)([a-zA-Z0-9-_.]+)',3,format)
+        filetxt = regxFileDomain(r,r'(^([0-9]{1,3}\.){3}[0-9]{1,3})([ \t]+)([a-zA-Z0-9-_.]+)',3,format)
     elif format == "abp":
-        filetxt = regxFileDomain(r.text,r'^(\|\||[a-zA-Z0-9])([a-zA-Z0-9][a-zA-Z0-9-_.]+)((\^[a-zA-Z0-9\-\|\$\.\*]*)|(\$[a-zA-Z0-9\-\|\.])*|(\\[a-zA-Z0-9\-\||\^\.]*))$',1,format)               
-=======
-def downloadFile(url,format,download_loc_filename):
-    global totalUrl
-    print (str(totalUrl) +" : Downloading From : "+url)
-    print ("Download Location : "+download_loc_filename)
-    ret = True
-    try:
-        response = urllib.request.urlopen(url)
-        data = response.read()
-        txt = data.decode('utf-8')
-    except:
-        notDownloaded.append("Exception : "+ url +" : "+download_loc_filename)
-        return False
-    if format == "domains":
-        filetxt = regxFileDomain(txt,r'(^[a-zA-Z0-9][a-zA-Z0-9-_.]+)',0)
-        ret = writeFile(download_loc_filename,filetxt)
-        if not ret:
-            notDownloaded.append(url +" : "+download_loc_filename)
-    elif format == "hosts":
-        filetxt = regxFileDomain(txt,r'(^([0-9]{1,3}\.){3}[0-9]{1,3})([ \t]+)([a-zA-Z0-9-_.]+)',3)
-        ret = writeFile(download_loc_filename,filetxt)
-        if not ret:
-            notDownloaded.append(url +" : "+download_loc_filename)
-    elif format == "abp":
-        filetxt = regxFileDomain(txt,r'^(\|\||[a-zA-Z0-9])([a-zA-Z0-9][a-zA-Z0-9-_.]+)((\^[a-zA-Z0-9\-\|\$\.\*]*)|(\$[a-zA-Z0-9\-\|\.])*|(\\[a-zA-Z0-9\-\||\^\.]*))$',1)
-        ret = writeFile(download_loc_filename,filetxt)
-        if not ret:
-            notDownloaded.append(url +" : "+download_loc_filename)
->>>>>>> df89f6fa
+        filetxt = regxFileDomain(r,r'^(\|\||[a-zA-Z0-9])([a-zA-Z0-9][a-zA-Z0-9-_.]+)((\^[a-zA-Z0-9\-\|\$\.\*]*)|(\$[a-zA-Z0-9\-\|\.])*|(\\[a-zA-Z0-9\-\||\^\.]*))$',1,format)               
 
     ret = writeFile(download_loc_filename,filetxt)
     if not ret:
-        print("\n\n\n\n\nDownloaded file may be empty or contains less than 10 entries")
+        print("\n\nDownloaded file may be empty or contains less than 10 entries")
         print(url +" : "+download_loc_filename)
+        print("\n")
     return ret
 def loadBlocklistConfig():
     global isConfigLoad
@@ -277,27 +239,38 @@
 def main():
     global totalUrl
     global savedUrl
-
+    global blocklistNotDownloaded
+    global configDict
+    global retryBlocklist
+    tmpRetryBlocklist = list()
     loadBlocklistConfig()
 
     if isConfigLoad:
         if validateBasicConfig():
-<<<<<<< HEAD
-            parseDownloadBasicConfig()                                               
+            parseDownloadBasicConfig(configDict["conf"])                                               
             
-            print ("Total blocklist : "+str(totalUrl))
+
+            if len(retryBlocklist) >= 1:
+                print("\n\nretry download block list\n\n")
+                tmpRetryBlocklist = retryBlocklist
+                retryBlocklist = list()
+                parseDownloadBasicConfig(tmpRetryBlocklist)
+
+            
+            print("\n\nTry later blocklist not downloaded")
+            print("\n".join(blocklistNotDownloaded))
+
+
+            print ("\nTotal blocklist : "+str(totalUrl))
             print ("Download and saved blocklist : "+str(savedUrl))
             print ("Difference : "+str(totalUrl-savedUrl))
-=======
-            parseDownloadBasicConfig()
-
-            print ("\n\n\n\n\n\nFile Not Downloaded")
-            print ("\n".join(notDownloaded))
-
-            print ("Total Url Found : "+str(totalUrl))
-            print ("Download and Saved Url : "+str(savedUrl))
-            print ("diff : "+str(totalUrl - savedUrl))
->>>>>>> df89f6fa
+
+            if len(retryBlocklist) >= 1:
+                print ("\nError in downloading blocklist\n")
+                for value in retryBlocklist:
+                    print(value)
+                    print("\n")
+                sys.exit("")
         else:
             print ("Validation Error")
             sys.exit("")
